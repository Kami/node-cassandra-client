if [ $TRAVIS ]; then
  dependencies=""
else
  dependencies="--dependencies test/dependencies.json"
fi

if [ ! $TEST_FILES ]; then
  TEST_FILES=$(find test/ -type f -name "test_*.js" -print0 | tr "\0" " " | sed '$s/.$//')
fi

NODE_PATH=lib node_modules/whiskey/bin/whiskey \
  --tests "${TEST_FILES}" \
<<<<<<< HEAD
  ${dependencies} --real-time --scope-leaks --timeout 35000
=======
  ${dependencies} --real-time --scope-leaks --timeout 45000
>>>>>>> ab1c676e
<|MERGE_RESOLUTION|>--- conflicted
+++ resolved
@@ -10,8 +10,4 @@
 
 NODE_PATH=lib node_modules/whiskey/bin/whiskey \
   --tests "${TEST_FILES}" \
-<<<<<<< HEAD
-  ${dependencies} --real-time --scope-leaks --timeout 35000
-=======
-  ${dependencies} --real-time --scope-leaks --timeout 45000
->>>>>>> ab1c676e
+  ${dependencies} --real-time --scope-leaks --timeout 45000