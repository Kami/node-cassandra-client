/*
 *  Copyright 2011 Rackspace
 *
 *  Licensed under the Apache License, Version 2.0 (the "License");
 *  you may not use this file except in compliance with the License.
 *  You may obtain a copy of the License at
 *
 *      http://www.apache.org/licenses/LICENSE-2.0
 *
 *  Unless required by applicable law or agreed to in writing, software
 *  distributed under the License is distributed on an "AS IS" BASIS,
 *  WITHOUT WARRANTIES OR CONDITIONS OF ANY KIND, either express or implied.
 *  See the License for the specific language governing permissions and
 *  limitations under the License.
 *
 */

/** node.js driver for Cassandra-CQL. */

var log = require('logmagic').local('node-cassandra-client.driver');
var logCql = require('logmagic').local('node-cassandra-client.driver.cql');
var logTiming = require('logmagic').local('node-cassandra-client.driver.timing');

var sys = require('sys');
var constants = require('constants');
var Buffer = require('buffer').Buffer;
var EventEmitter = require('events').EventEmitter;

var thrift = require('thrift');
var async = require('async');
var Cassandra = require('./gen-nodejs/Cassandra');
var ttypes = require('./gen-nodejs/cassandra_types');

var genericPool = require('generic-pool');

var Decoder = require('./decoder').Decoder;

// used to parse the CF name out of a select statement.
var selectRe = /\s*SELECT\s+.+\s+FROM\s+[\']?(\w+)/im;

var appExceptions = ['InvalidRequestException', 'TimedOutException', 'UnavailableException',
  'SchemaDisagreementException'];

var nullBindError = {
  message: 'null/undefined query parameter'
};

var DEFAULT_CONNECTION_TIMEOUT = 4000;

/** converts object to a string using toString() method if it exists. */
function stringify(x) {
  if (x.toString) {
    return x.toString();
  } else {
    return x;
  }
}

/** wraps in quotes */
function quote(x) {
  return '\'' + x + '\'';
}

/** replaces single quotes with double quotes */
function fixQuotes(x) {
  return x.replace(/\'/img, '\'\'');
}

/**
 * binds arguments to a query. e.g: bind('select ?, ? from MyCf where key=?', ['arg0', 'arg1', 'arg2']);
 * quoting is handled for you.  so is converting the parameters to a string, preparatory to being sent up to cassandra.
 * @param query
 * @param args array of arguments. falsy values are never acceptable.
 * @return a buffer suitable for cassandra.execute_cql_query().
 */
function bind(query, args) {
  if (args.length === 0) {
    return query;
  }
  var q = 0;
  var a = 0;
  var str = '';
  while (q >= 0) {
    var oldq = q;
    q = query.indexOf('?', q);
    if (q >= 0) {
      str += query.substr(oldq, q-oldq);
      if (args[a] === null) {
        return nullBindError;
      }
      str += quote(fixQuotes(stringify(args[a++])));
      q += 1;
    } else {
      str += query.substr(oldq);
    }
  }
  return new Buffer(str);
}

/** returns true if obj is in the array */
function contains(a, obj) {
  var i = a.length;
  while (i > 0) {
    if (a[i-1] === obj) {
      return true;
    }
    i--;
  }
  return false;
}


System = module.exports.System = require('./system').System;
KsDef = module.exports.KsDef = require('./system').KsDef;
CfDef = module.exports.CfDef = require('./system').CfDef;
ColumnDef = module.exports.ColumnDef = require('./system').ColumnDef;
BigInteger = module.exports.BigInteger = require('./bigint').BigInteger;
UUID = module.exports.UUID = require('uuid-js');


/** make sure that err.message is set to something that makes sense. */
function amendError(err) {
  if (!err.message || err.message.length === 0) {
    if (err.name === "NotFoundException") {
      err.message = "ColumnFamily or Keyspace does not exist";
    } else if (err.why) {
      err.message = err.why;
    }
  }
  return err;
}

/** abstraction of a single row. */
Row = module.exports.Row = function(row, decoder) {
  // decoded key.
  this.key = decoder.decode(row.key, 'key');
  
  // cols, all names and values are decoded.
  this.cols = []; // list of hashes of {name, value};
  this.colHash = {}; // hash of  name->value
  
  var count = 0;
  for (var i = 0; i < row.columns.length; i++) {
    if (row.columns[i].value) {
      var decodedName = decoder.decode(row.columns[i].name, 'comparator');
      var decodedValue = decoder.decode(row.columns[i].value, 'validator', row.columns[i].name);
      this.cols[count] = {
        name: decodedName,
        value: decodedValue
      };
      this.colHash[decodedName] = decodedValue;
      count += 1;
    }
  }
  
  this._colCount = count;
};

/** @returns the number of columns in this row. */
Row.prototype.colCount = function() {
  return this._colCount;
};

/**
 * Perform queries against a pool of open connections.
 * 
 * Accepts a single argument of an object used to configure the new PooledConnection
 * instance.  The config object supports the following attributes:
 * 
 *         hosts : List of strings in host:port format.
 *      keyspace : Keyspace name.
 *          user : User for authentication (optional).
 *          pass : Password for authentication (optional).
 *       maxSize : Maximum number of connection to pool (optional).
 *    idleMillis : Idle connection timeout in milliseconds (optional).
 * 
 * Example:
 * 
 *   var pool = new PooledConnection({
 *     hosts      : ['host1:9160', 'host2:9170', 'host3', 'host4'],
 *     keyspace   : 'database',
 *     user       : 'mary',
 *     pass       : 'qwerty',
 *     maxSize    : 25,
 *     idleMillis : 30000
 *   });
 * 
 * @param config an object used to control the creation of new instances.
 */
PooledConnection = module.exports.PooledConnection = function(config) {
  config = config || {};
  this.nodes = [];
  this.holdFor = 10000;
  this.current_node = 0;
  this.use_bigints = config.use_bigints ? true : false;
  this.timeout = config.timeout || DEFAULT_CONNECTION_TIMEOUT;
  this.log_time = config.log_time || false;

  // Construct a list of nodes from hosts in <host>:<port> form
  for (var i = 0; i < config.hosts.length; i++) {
    hostSpec = config.hosts[i];
    if (!hostSpec) { continue; }
    host = hostSpec.split(':');
    if (host.length > 2) {
      log.warn('malformed host entry "' + hostSpec + '" (skipping)');
    }
    log.debug("adding " + hostSpec + " to working node list");
    this.nodes.push([host[0], (isNaN(host[1])) ? 9160 : host[1]]);
  }
  
  var self = this;
  var maxSize = isNaN(config.maxSize) ? 25 : config.maxsize;
  var idleMillis = isNaN(config.idleMillis) ? 30000 : config.idleMillis;
  
  this.pool = genericPool.Pool({
    name    : 'Connection',
    create  : function(callback) {
      // Advance through the set of configured nodes
      if ((self.current_node + 1) >= self.nodes.length) {
        self.current_node = 0;
      } else {
        self.current_node++;
      }
      
      var tries = self.nodes.length;
	    
	    function retry(curNode) {
	      tries--;
	      
	      if ((curNode + 1) >= self.nodes.length) {
          curNode = 0;
        } else {
          curNode++;
        }

	      var node = self.nodes[curNode];
	      // Skip over any nodes known to be bad
	      if (node.holdUntil > (new Date().getTime())) {
	        return retry(curNode);
	      }
	      
	      var conn = new Connection({host: node[0], 
                                   port: node[1], 
                                   keyspace: config.keyspace, 
                                   user: config.user, 
                                   pass: config.pass, 
                                   use_bigints: self.use_bigints,
                                   timeout: self.timeout,
                                   log_time: self.log_time});
	      
	      conn.connect(function(err) {
	        if (!err) {                   // Success, we're connected
	          callback(conn);
	        } else if (tries > 0) {       // Fail, mark node inactive and retry
	          log.err("Unabled to connect to " + node[0] + ":" + node[1] + " (skipping)");
	          node.holdUntil = new Date().getTime() + self.holdFor;
	          retry(curNode);
	        } else {                      // Exhausted all options
	          callback(err);
	        }
	      });
	    }
	    retry(self.current_node);
	  },
	  destroy : function(conn) { conn.close(); },
	  max     : maxSize,
	  idleTimeoutMillis : idleMillis,
	  log : false
  });
};

/**
 * executes any query
 * @param query any CQL statement with '?' placeholders.
 * @param args array of arguments that will be bound to the query.
 * @param callback executed when the query returns. the callback takes a different number of arguments depending on the
 * type of query:
 *    SELECT (single row): callback(err, row)
 *    SELECT (mult rows) : callback(err, rows)
 *    SELECT (count)     : callback(err, count)
 *    UPDATE             : callback(err)
 *    DELETE             : callback(err)
 */
PooledConnection.prototype.execute = function(query, args, callback) {
  var self = this;
  var seen = false;

  var exe = function(errback) {
    async.waterfall([
      function acquireConnFromPool(callback) {
        self.pool.acquire(function(err, conn) {
          callback(err, conn);
        });
      },

      function executeQuery(conn, callback) {
        conn.execute(query, args, function(err, res) {
          callback(err, res, conn);
        });
      }
    ],

    function(err, res, conn) {
      if (conn) {
        self.pool.release(conn);
      }

      if (err) {
        if (err.hasOwnProperty('name') && contains(appExceptions, err.name)) {
          callback(err, null);
        }
        else {
          if (!seen) {
            errback();
          }
          else {
            err = amendError(err);
            callback(err, res);
          }
        }
      }
      else {
        callback(err, res);
      }
    });
  };

  var retry = function() {
    seen = true;
    exe(retry);
  };

  exe(retry);
};

/**
 * Signal the pool to shutdown.  Once called, no new requests (read: execute())
 * can be made. When all pending requests have terminated, the callback is run.
 *
 * @param callback called when the pool is fully shutdown
 */
PooledConnection.prototype.shutdown = function(callback) {
  var self = this;
  this.pool.drain(function() {
    self.pool.destroyAllNow(callback);
  });
};

/**
 * @param options: valid parts are:
 *  user, pass, host, port, keyspace, use_bigints, timeout, log_time
 */
Connection = module.exports.Connection = function(options) {
  options = options || {};
  log.info('connecting ' + options.host + ':' + options.port);
  this.validators = {};
  this.con = thrift.createConnection(options.host, options.port);
  this.client = null;
  this.connectionInfo = options;
  this.timeout = options.timeout || DEFAULT_CONNECTION_TIMEOUT;
};


/**
 * makes the connection. 
 * @param callback called when connection is successful or ultimately fails (err will be present).
 */
Connection.prototype.connect = function(callback) {
  var self = this,
      timeoutId;

  this.con.on('error', function(err) {
    clearTimeout(timeoutId);
    amendError(err);
    callback(err);
  });

  this.con.on('close', function() {
    clearTimeout(timeoutId);
    log.info(self.connectionInfo.host + ':' + self.connectionInfo.port + ' is closed');
  });

  this.con.on('connect', function() {
    clearTimeout(timeoutId);

    // preparing the conneciton is a 3-step process.
    
    // 1) login
    var login = function(cb) {
      if (self.connectionInfo.user || self.connectionInfo.pass) {
        var creds = new ttypes.AuthenticationRequest({user: self.connectionInfo.user, password: self.connectionInfo.pass});
        self.client.login(creds, function(err) {
          if (err) { amendError(err); }
          cb(err);
        });
      } else {
        cb(null);
      }
    };
    
    // 2) login.
    var learn = function(cb) {
      self.client.describe_keyspace(self.connectionInfo.keyspace, function(err, def) {
        if (err) {
          amendError(err);
          cb(err);
        } else {
          for (var i = 0; i < def.cf_defs.length; i++) {
            var validators = {
              key: def.cf_defs[i].key_validation_class,
              comparator: def.cf_defs[i].comparator_type,
              defaultValidator: def.cf_defs[i].default_validation_class,
              specificValidators: {}
            };
            for (var j = 0; j < def.cf_defs[i].column_metadata.length; j++) {
              // todo: verify that the name we use as the key represents the raw-bytes version of the column name, not 
              // the stringified version.
              validators.specificValidators[def.cf_defs[i].column_metadata[j].name] = def.cf_defs[i].column_metadata[j].validation_class;
            }
            self.validators[def.cf_defs[i].name] = validators;
          }
          cb(null); // no errors.
        }
      });
    };
    
    // 3) set the keyspace on the server.
    var use = function(cb) {
      self.client.set_keyspace(self.connectionInfo.keyspace, function(err) {
        if (err) { amendError(err); }
        cb(err);
      });
    };

<<<<<<< HEAD
    async.series([
      login,
      learn,
      use
    ],

    function(err) {
      if (err) {
=======
    // put it all together, checking for errors along the way.
    login(function(loginErr) {
      if (loginErr) {
        callback(loginErr);
>>>>>>> af37fcbc
        self.close();
      }

      callback(err);
    });
  });

  function connectTimeout() {
    var err = new Error('ETIMEDOUT, Operation timed out');
    err.errno = constants.ETIMEDOUT;

    try {
      self.con.connection.destroy(err);
    }
    catch (e) {}

    self.con = null;
  }

  // kicks off the connection process.
  this.client = thrift.createClient(Cassandra, this.con);
  timeoutId = setTimeout(connectTimeout, this.timeout);
};

Connection.prototype.close = function() {
  this.con.end();
  this.con = null;
  this.client = null;
};

/**
 * executes any query
 * @param query any cql statement with '?' placeholders.
 * @param args array of arguments that will be bound to the query.
 * @param callback executed when the query returns. the callback takes a different number of arguments depending on the
 * type of query:
 *    SELECT (single row): callback(err, row)
 *    SELECT (mult rows) : callback(err, rows)
 *    SELECT (count)     : callback(err, count)
 *    UPDATE             : callback(err)
 *    DELETE             : callback(err)
 */
Connection.prototype.execute = function(query, args, callback) {
  var cql = bind(query, args);
  if (cql === nullBindError) {
    callback(new Error(nullBindError.message));
  } else {
    var self = this,
        cqlString = cql.toString(),
        start, end, diff;

    start = new Date().getTime();
    logCql.trace('CQL QUERY', {'query': query, 'parameterized_query': cqlString, 'args': args});

    this.client.execute_cql_query(cql, ttypes.Compression.NONE, function(err, res) {
      end = new Date().getTime();
      diff = (end - start);
      if (self.connectionInfo.log_time) {
        logTiming.trace('CQL QUERY TIMING', {'query': query, 'parameterized_query': cqlString, 'args': args,
                                             'time': diff});
      }

      if (err) {
        amendError(err);
        callback(err, null);
      } else if (!res) {
        callback(new Error('No results'), null);
      } else {
        if (res.type === ttypes.CqlResultType.ROWS) {
          var cfName = selectRe.exec(cql)[1];
          var decoder = new Decoder(self.validators[cfName], {use_bigints: self.connectionInfo.use_bigints});
          // for now, return results.
          var rows = [];
          for (var i = 0; i < res.rows.length; i++) {
            var row = new Row(res.rows[i], decoder);
            rows.push(row);
          }
          rows.rowCount = function() {
            return res.rows.length;
          };
          callback(null, rows);
        } else if (res.type === ttypes.CqlResultType.INT) {
          callback(null, res.num);
        } else if (res.type === ttypes.CqlResultType.VOID) {
          callback(null);
        }
      }
    }); 
  }
};<|MERGE_RESOLUTION|>--- conflicted
+++ resolved
@@ -432,7 +432,6 @@
       });
     };
 
-<<<<<<< HEAD
     async.series([
       login,
       learn,
@@ -441,12 +440,6 @@
 
     function(err) {
       if (err) {
-=======
-    // put it all together, checking for errors along the way.
-    login(function(loginErr) {
-      if (loginErr) {
-        callback(loginErr);
->>>>>>> af37fcbc
         self.close();
       }
 
